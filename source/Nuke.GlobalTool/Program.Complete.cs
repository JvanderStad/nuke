--- conflicted
+++ resolved
@@ -24,12 +24,7 @@
                 return 0;
 
             var words = args.Single();
-<<<<<<< HEAD
-            if (!words.StartsWithOrdinalIgnoreCase(c_commandName))
-=======
             if (!words.StartsWithOrdinalIgnoreCase(CommandName))
-            {
->>>>>>> c51180ea
                 return 0;
 
             words = words.Substring(CommandName.Length).TrimStart();
